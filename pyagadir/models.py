
import numpy as np
from typing import List, Tuple, Dict
from pyagadir import energies
from pyagadir.utils import is_valid_peptide_sequence, is_valid_index



class ModelResult(object):
    """
    Class representing the result of a model.
    """

    def __init__(self, seq: str) -> None:
        """
        Initialize the ModelResult object.

        Args:
            seq (str): The peptide sequence.
        """
        self.seq: str = seq
        n: int = len(seq)
        self.dG_dict_mat: List[List[None]] = [None for j in range(5)] + [[None for _ in range(0, n - j)] for j in range(5, n)] # helix length is at least 6 but we zero-index
        self.K_tot: float = 0.0
        self.K_tot_array: np.ndarray = np.zeros(len(seq))
        self.Z: float = 0.0
        self.Z_array: np.ndarray = np.zeros(len(seq))
        self.helical_propensity: np.ndarray = None
        self.percent_helix: float = None

    def __repr__(self) -> str:
        """
        Return a string representation of the helical propensity.

        Returns:
            str: The helical propensity.
        """
        return str(self.helical_propensity)
    
    def get_sequence(self) -> str:
        """
        Get the peptide sequence.

        Returns:
            str: The peptide sequence.
        """
        return self.seq

    def get_helical_propensity(self) -> np.ndarray:
        """
        Get the helical propensity.

        Returns:
            np.ndarray: The helical propensity for each amino acid.
        """
        return self.helical_propensity

    def get_percent_helix(self) -> float:
        """
        Get the percentage of helix.

        Returns:
            float: The percentage of helix for the peptide.
        """
        return self.percent_helix



class AGADIR(object):
    """
    AGADIR class for predicting helical propensity using AGADIR method.
    """

    def __init__(self, method: str = '1s', T: float = 4.0, M: float = 0.15, pH: float = 7.0):
        """
        Initialize AGADIR object.

        Args:
            method (str): Method for calculating helical propensity. Must be one of ['r','1s'].
                'r' : Residue partition function.
                '1s': One-sequence approximation.
            T (float): Temperature in Celsius. Default is 4.0.
            M (float): Ionic strength in Molar. Default is 0.15.
        """
        self.method_options = ['r', '1s']
        if method not in self.method_options:
            raise ValueError(
                "Method provided must be one of ['r','1s']; \
                'r' : Residue partition function. \
                '1s': One-sequence approximation. \
            See documentation and AGADIR papers for more information. \
            "
            )
        self._method = method
        self.T = T
        self.molarity = M
        self.pH = pH

        self.has_acetyl = False
        self.has_succinyl = False
        self.has_amide = False

        self.min_helix_length = 6

    def _calc_dG_Hel(self, seq: str, i:int, j:int) -> Tuple[np.float64, Dict[str, float]]:
        """
        Calculate the Helix free energy and its components.

        Args:
            seq (str): The helical segment sequence.
            i (int): The starting position of the helical segment.
            j (int): The length of the helical segment.

        Returns:
            Tuple[np.float64, Dict[str, float]]: The Helix free energy and its components.
        """
        # intrinsic energies for the helical segment, excluding N- and C-terminal capping residues
        dG_Int = energies.get_dG_Int(seq, i, j)

        # "non-hydrogen bond" capping energies, only for the first and last residues of the helix
        dG_Ncap = energies.get_dG_Ncap(seq, i, j)
        dG_Ccap = energies.get_dG_Ccap(seq, i, j)
        dG_nonH = dG_Ncap + dG_Ccap
        # TODO dG_nonH might need further adjustment, see page 175 in lacroix paper

        # get hydrophobic staple motif energies
        dG_staple = energies.get_dG_staple(seq, i, j)

        # get schellman motif energies
        dG_schellman = energies.get_dG_schellman(seq, i, j)

        # calculate dG_Hbond for the helical segment here
        dG_Hbond = energies.get_dG_Hbond(seq, i, j)

        # calculate ddG (eq 12 in Lacroix)
        alpha = 0.15
        beta = 6.0
        ddG = -alpha * (1 - np.exp(-beta * self.molarity))

        # # side-chain interactions, excluding N- and C-terminal capping residues
        dG_i1_tot = energies.get_dG_i1(seq, i, j)
        dG_i3_tot = energies.get_dG_i3(seq, i, j)
        dG_i4_tot = energies.get_dG_i4(seq, i, j)
        dG_SD = dG_i1_tot + dG_i3_tot + dG_i4_tot

        # TODO: figure out how the dipole is supposed to be calculated
        # # dipole interactions, excluding N- and C-terminal capping residues
        # # the nomenclature is that of Richardson & Richardson (1988).
        # dG_N_dipole, dG_C_dipole = energies.get_dG_dipole(seq, i, j)
        # dG_dipole = dG_N_dipole + dG_C_dipole

<<<<<<< HEAD
        # get electrostatic interactions between N- and C-terminal capping charges and the helix macrodipole
        dG_N_term, dG_C_term = energies.get_dG_terminals(seq, i, j, self.molarity, self.pH)
=======
        # # get electrostatic interactions
        # # TODO: implement this

        # modify by ionic strength according to equation 12 of the paper
        alpha = 0.15
        beta = 6.0
        dG_ionic = -alpha * (1 - np.exp(-beta * self.molarity))
>>>>>>> f7630b6e

        # make fancy printout *** for debugging and development
        for seq_idx, arr_idx in zip(range(i, i+j), range(j)):
            print(f'Helix: start= {i+1} end= {i+j}  length=  {j}')
            print(f'residue index = {seq_idx+1}')
            print(f'residue = {seq[seq_idx]}')
            print(f'g N term = {dG_N_term[arr_idx]:.4f}')
            print(f'g C term = {dG_C_term[arr_idx]:.4f}')
            print(f'g capping =   {dG_nonH[arr_idx]:.4f}')
            print(f'g intrinsic = {dG_Int[arr_idx]:.4f}')
            print(f'g dipole = ')
            print(f'gresidue = ')
            print('****************')
        print('Additional terms for helical segment')
        print(f'i,i+3 and i,i+4 side chain-side chain interaction = {sum(dG_SD):.4f}')
        print(f'g staple = {dG_staple:.4f}')
        print(f'g schellman = {dG_schellman:.4f}')
        print(f'main chain-main chain H-bonds = {dG_Hbond:.4f}')
        print(f'ionic strngth corr. from eq. 12 {dG_ionic:.4f}')


        # sum all components
        dG_Hel = sum(dG_Int) + sum(dG_nonH) +  sum(dG_SD) + dG_staple + dG_schellman + dG_Hbond + dG_ionic # + sum(dG_dipole) + sum(dG_electrostatic)

        print(f'total Helix free energy = {dG_Hel:.4f}')
        print('==============================================')

        # TODO: do we need to return all these components? It was initally intended for the "ms" partition function calculation

        # dG_dict = {
        #     'dG_Helix': dG_Hel,
        #     'dG_Int': dG_Int,
        #     'dG_Hbond': dG_Hbond,
        #     'dG_SD': dG_SD,
        #     'dG_nonH': dG_nonH,
        #     'dG_dipole': dG_dipole,
        #     'dG_N_dipole': dG_N_dipole,
        #     'dG_C_dipole': dG_C_dipole,
        #     'dG_i1_tot': dG_i1_tot,
        #     'dG_i3_tot': dG_i3_tot,
        #     'dG_i4_tot': dG_i4_tot,
        #     'dG_Ncap': dG_Ncap,
        #     'dG_Ccap': dG_Ccap
        # }

        return dG_Hel, {}

    def _calc_K(self, dG_Hel: float) -> float:
        """
        Calculate the equilibrium constant K.

        Args:
            dG_Hel (float): The Helix free energy.

        Returns:
            float: The equilibrium constant K.
        """
        R = 1.987204258e-3 # kcal/mol/K
        RT = R * (self.T + 273.15)
        return np.exp(-dG_Hel / RT)

    def _calc_partition_fxn(self) -> None:
        """
        Calculate partition function for helical segments 
        by summing over all possible helices.
        """
        # for i in range(0, len(self.result.seq) - self.min_helix_length + 1):  # for each position i
        #     for j in range(self.min_helix_length, len(self.result.seq) - i + 1):  # for each helix length j

        for j in range(self.min_helix_length, len(self.result.seq) + 1): # helix lengths (including caps)
            for i in range(0, len(self.result.seq) - j + 1): # helical segment positions

                # calculate dG_Hel and dG_dict
                dG_Hel, dG_dict = self._calc_dG_Hel(seq=self.result.seq, i=i, j=j)

                # TODO: these shuld be accounted for in the new table 1, verify this!
                # # Add acetylation and amidation effects.
                # # These are only considered for the first and last residues of the helix, 
                # # and only if the peptide has been created in a way that they are present.
                # if i == 0 and self.has_acetyl is True:
                #     dG_Hel += -1.275
                #     if self.result.seq[0] == 'A':
                #         dG_Hel += -0.1

                # elif i == 0 and self.has_succinyl is True:
                #     dG_Hel += -1.775
                #     if self.result.seq[0] == 'A':
                #         dG_Hel += -0.1

                # if (i + j == len(self.result.seq)) and (self.has_amide is True):
                #     dG_Hel += -0.81
                #     if self.result.seq[-1] == 'A':
                #         dG_Hel += -0.1

                # calculate the partition function K
                K = self._calc_K(dG_Hel)
                self.result.K_tot_array[i + 1:i + j - 1] += K  # method='r', by definition helical region does not include caps
                self.result.K_tot += K  # method='1s'

        # if method='ms' (custom calculation here with result.dG_dict_mat)
        ### Not implemented yet ###

    def _calc_helical_propensity(self) -> None:
        """
        Calculate helical propensity based on the selected method.
        """
        # get per residue helical propensity
        if self._method == 'r':
            print('r')
            self.result.helical_propensity = 100 * self.result.K_tot_array / (1.0 + self.result.K_tot_array)

        elif self._method == '1s':
            print('1s')
            self.result.helical_propensity = 100 * self.result.K_tot_array / (1.0 + self.result.K_tot)

        # get overall percentage helix
        self.result.percent_helix = np.round(np.mean(self.result.helical_propensity), 2)

    def predict(self, seq: str) -> ModelResult:
        """
        Predict helical propensity for a given sequence.

        Args:
            seq (str): Input sequence.

        Returns:
            ModelResult: Object containing the predicted helical propensity.
        """
        seq = seq.upper()

        if len(seq) < self.min_helix_length:
            raise ValueError(f"Input sequence must be at least {self.min_helix_length} amino acids long.")

        # check for acylation and amidation
        if seq[0] == 'Z':
            self.has_acetyl = True
            seq = seq[1:]

        elif seq[0] == 'X':
            self.has_succinyl = True
            seq = seq[1:]

        if seq[-1] == 'B':
            self.has_amide = True
            seq = seq[:-1]

        # ensure that the sequence is valid
        is_valid_peptide_sequence(seq)

        self.result = ModelResult(seq)
        self._calc_partition_fxn()
        self._calc_helical_propensity()
        return self.result

if __name__ == "__main__":
    pass<|MERGE_RESOLUTION|>--- conflicted
+++ resolved
@@ -149,18 +149,13 @@
         # dG_N_dipole, dG_C_dipole = energies.get_dG_dipole(seq, i, j)
         # dG_dipole = dG_N_dipole + dG_C_dipole
 
-<<<<<<< HEAD
         # get electrostatic interactions between N- and C-terminal capping charges and the helix macrodipole
-        dG_N_term, dG_C_term = energies.get_dG_terminals(seq, i, j, self.molarity, self.pH)
-=======
-        # # get electrostatic interactions
-        # # TODO: implement this
+        dG_N_term, dG_C_term = energies.get_dG_terminals(seq, i, j, self.molarity, self.pH, self.T)
 
         # modify by ionic strength according to equation 12 of the paper
         alpha = 0.15
         beta = 6.0
         dG_ionic = -alpha * (1 - np.exp(-beta * self.molarity))
->>>>>>> f7630b6e
 
         # make fancy printout *** for debugging and development
         for seq_idx, arr_idx in zip(range(i, i+j), range(j)):
@@ -183,7 +178,7 @@
 
 
         # sum all components
-        dG_Hel = sum(dG_Int) + sum(dG_nonH) +  sum(dG_SD) + dG_staple + dG_schellman + dG_Hbond + dG_ionic # + sum(dG_dipole) + sum(dG_electrostatic)
+        dG_Hel = sum(dG_Int) + sum(dG_nonH) +  sum(dG_SD) + dG_staple + dG_schellman + dG_Hbond + dG_ionic + sum(dG_N_term) + sum(dG_C_term) # + sum(dG_dipole) + sum(dG_electrostatic)
 
         print(f'total Helix free energy = {dG_Hel:.4f}')
         print('==============================================')
