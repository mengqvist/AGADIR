--- conflicted
+++ resolved
@@ -151,14 +151,10 @@
         # # get electrostatic interactions
         # # TODO: implement this
 
-        # sum all components
-        dG_Hel = sum(dG_Int) + sum(dG_nonH) +  sum(dG_SD) + dG_staple + dG_schellman + dG_Hbond # + sum(dG_dipole) + sum(dG_electrostatic)
-
         # modify by ionic strength according to equation 12 of the paper
         alpha = 0.15
         beta = 6.0
         dG_ionic = -alpha * (1 - np.exp(-beta * self.molarity))
-        dG_Hel += dG_ionic
 
         # make fancy printout *** for debugging and development
         for seq_idx, arr_idx in zip(range(i, i+j), range(j)):
@@ -176,21 +172,13 @@
         print(f'i,i+3 and i,i+4 side chain-side chain interaction = {sum(dG_SD):.4f}')
         print(f'g staple = {dG_staple:.4f}')
         print(f'g schellman = {dG_schellman:.4f}')
-<<<<<<< HEAD
         print(f'main chain-main chain H-bonds = {dG_Hbond:.4f}')
         print(f'ionic strngth corr. from eq. 12 {dG_ionic:.4f}')
         print(f'total Helix free energy = {dG_Hel:.4f}')
         print('==============================================')
 
-
-=======
-        print(f'g hbond = {dG_Hbond:.4f}')
-        print(f'delta delta g (eq 12) = {ddG:.4f}')
-        print('==============================================')
-
         # sum all components
-        dG_Hel = sum(dG_Int) + sum(dG_nonH) +  sum(dG_SD) + dG_staple + dG_schellman + dG_Hbond + ddG # + sum(dG_dipole) + sum(dG_electrostatic)
->>>>>>> ca64d71d
+        dG_Hel = sum(dG_Int) + sum(dG_nonH) +  sum(dG_SD) + dG_staple + dG_schellman + dG_Hbond + dG_ionic # + sum(dG_dipole) + sum(dG_electrostatic)
 
 
         # TODO: do we need to return all these components? It was initally intended for the "ms" partition function calculation
@@ -241,7 +229,6 @@
                 # calculate dG_Hel and dG_dict
                 dG_Hel, dG_dict = self._calc_dG_Hel(seq=self.result.seq, i=i, j=j)
 
-<<<<<<< HEAD
                 # TODO: these shuld be accounted for in the new table 1, verify this!
                 # # Add acetylation and amidation effects.
                 # # These are only considered for the first and last residues of the helix, 
@@ -260,30 +247,6 @@
                 #     dG_Hel += -0.81
                 #     if self.result.seq[-1] == 'A':
                 #         dG_Hel += -0.1
-=======
-                # Add acetylation and amidation effects.
-                # These are only considered for the first and last residues of the helix, 
-                # and only if the peptide has been created in a way that they are present.
-                if i == 0 and self.has_acetyl is True:
-                    dG_Hel += -1.275
-                    if self.result.seq[0] == 'A':
-                        dG_Hel += -0.1
-
-                elif i == 0 and self.has_succinyl is True:
-                    dG_Hel += -1.775
-                    if self.result.seq[0] == 'A':
-                        dG_Hel += -0.1
-
-                if (i + j == len(self.result.seq)) and (self.has_amide is True):
-                    dG_Hel += -0.81
-                    if self.result.seq[-1] == 'A':
-                        dG_Hel += -0.1
-
-                # modify by ionic strength according to equation 12 of the paper
-                # alpha = 0.15
-                # beta = 6.0
-                # dG_Hel += -alpha * (1 - np.exp(-beta * self.molarity))
->>>>>>> ca64d71d
 
                 # calculate the partition function K
                 K = self._calc_K(dG_Hel)
