--- conflicted
+++ resolved
@@ -132,15 +132,7 @@
         # calculate dG_Hbond for the helical segment here
         dG_Hbond = energies.get_dG_Hbond(seq, i, j)
 
-<<<<<<< HEAD
         # side-chain interactions, excluding N- and C-terminal capping residues
-=======
-        # calculate ddG (eq 12 in Lacroix)
-        alpha = 0.15
-        beta = 6.0
-
-        # # side-chain interactions, excluding N- and C-terminal capping residues
->>>>>>> b9121a2f
         dG_i1_tot = energies.get_dG_i1(seq, i, j)
         dG_i3_tot = energies.get_dG_i3(seq, i, j)
         dG_i4_tot = energies.get_dG_i4(seq, i, j)
@@ -154,8 +146,6 @@
 
         # get electrostatic interactions between N- and C-terminal capping charges and the helix macrodipole
         dG_N_term, dG_C_term = energies.get_dG_terminals(seq, i, j, self.molarity, self.pH, self.T)
-        # 
-        dG_electrost = energies.get_dG_electrost(seq, i, j, self.molarity, self.pH, self.T)
 
         # get electrostatic energies between pairs of charged side chains
         dG_electrost = energies.get_dG_electrost(seq, i, j, self.molarity, self.pH, self.T)
@@ -182,10 +172,12 @@
         print(f'g staple = {dG_staple:.4f}')
         print(f'g schellman = {dG_schellman:.4f}')
         print(f'dG_electrost = {dG_electrost:.4f}')
+        print(f'dG_electrost = {dG_electrost:.4f}')
         print(f'main chain-main chain H-bonds = {dG_Hbond:.4f}')
         print(f'ionic strngth corr. from eq. 12 {dG_ionic:.4f}')
 
         # sum all components
+        dG_Hel = sum(dG_Int) + sum(dG_nonH) +  sum(dG_SD) + dG_staple + dG_schellman + dG_Hbond + dG_ionic + sum(dG_N_term) + sum(dG_C_term) + dG_electrost # + sum(dG_dipole) 
         dG_Hel = sum(dG_Int) + sum(dG_nonH) +  sum(dG_SD) + dG_staple + dG_schellman + dG_Hbond + dG_ionic + sum(dG_N_term) + sum(dG_C_term) + dG_electrost # + sum(dG_dipole) 
 
         print(f'total Helix free energy = {dG_Hel:.4f}')
