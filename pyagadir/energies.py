
from importlib.resources import files
from itertools import combinations
import math

import numpy as np
import pandas as pd

from pyagadir.utils import is_valid_peptide_sequence, is_valid_index


# get params
datapath = files('pyagadir.data')

# load energy contributions for intrinsic propensities, capping, etc.
table_1_lacroix = pd.read_csv(
    datapath.joinpath('table_1_lacroix.tsv'),
    index_col='AA',
    sep='\t',
).astype(float)

# load the hydrophobic staple motif energy contributions
table_2_lacroix = pd.read_csv(
    datapath.joinpath('table_2_lacroix.tsv'),
    index_col='AA',
    sep='\t',
).astype(float)

# load the schellman motif energy contributions
table_3_lacroix = pd.read_csv(
    datapath.joinpath('table_3_lacroix.tsv'),
    index_col='AA',
    sep='\t',
).astype(float)

# load energy contributions for interactions between i and i+3
table_4a_lacroix = pd.read_csv(
    datapath.joinpath('table_4a_lacroix.tsv'),
    index_col='AA',
    sep='\t',
).astype(float)

# load energy contributions for interactions between i and i+4
table_4b_lacroix = pd.read_csv(
    datapath.joinpath('table_4b_lacroix.tsv'),
    index_col='AA',
    sep='\t',
).astype(float)

# load sidechain distances for helices
table_6_helix_lacroix = pd.read_csv(
    datapath.joinpath('table_6_helix_lacroix.tsv'),
    index_col='Pos',
    sep='\t',
).astype(float)

# load sidechain distances for coils
table_6_coil_lacroix = pd.read_csv(
    datapath.joinpath('table_6_coil_lacroix.tsv'),
    index_col='Pos',
    sep='\t',
).astype(float)

# load N-terminal distances between charged amino acids and the half charge from the helix macrodipole
table_7_ccap_lacroix = pd.read_csv(
    datapath.joinpath('table_7_Ccap_lacroix.tsv'),
    index_col='AA',
    sep='\t',
).astype(float)

# load C-terminal distances between charged amino acids and the half charge from the helix macrodipole
table_7_ncap_lacroix = pd.read_csv(
    datapath.joinpath('table_7_Ncap_lacroix.tsv'),
    index_col='AA',
    sep='\t',
).astype(float)

# load pKa values for for side chain ionization and the N- and C-terminal capping groups
pka_values = pd.read_csv(
    datapath.joinpath('pka_values.tsv'),
    index_col='AA',
    sep='\t',
).astype(float)


# # load energy contributions between amino acids and the helix macrodipole, focusing on the C-terminal
# table3a = pd.read_csv(
#     datapath.joinpath('table3a.csv'),
#     index_col='AA',
# ).astype(float)
# table3a.columns = table3a.columns.astype(int)

# # load energy contributions between amino acids and the helix macrodipole, focusing on the N-terminal
# table3b = pd.read_csv(
#     datapath.joinpath('table3b.csv'),
#     index_col='AA',
# ).astype(float)
# table3b.columns = table3b.columns.astype(int)


def get_helix(pept: str, i: int, j:int) -> str:
    """
    Get the helix region of a peptide sequence, including the N- and C-caps.

    Args:
        pept (str): The peptide sequence.
        i (int): The helix start index, python 0-indexed.
        j (int): The helix length.
    
    Returns:
        str: The helix region of the peptide sequence.
    """
    is_valid_peptide_sequence(pept)
    is_valid_index(pept, i, j)

    return pept[i:i+j]


def get_dG_Int(pept: str, i: int, j: int, pH: float = 7.0) -> np.ndarray:
    """
    Get the intrinsic free energy contributions for a sequence. 
    The first and last residues are considered to be the caps and 
    do not contribute to the intrinsic free energy.

    Args:
        pept (str): The peptide sequence.
        i (int): The helix start index, python 0-indexed.
        j (int): The helix length.
        pH (float): The pH value. Default is 7.0.

    Returns:
        np.ndarray: The intrinsic free energy contributions for each amino acid in the sequence.
    """
    helix = get_helix(pept, i, j)

    # initialize energy array
    energy = np.zeros(len(helix))

    # TODO ensure that the code below is correct

    # iterate over the helix and get the intrinsic energy for each residue
    for idx, AA in enumerate(helix):

        # skip caps 
        if idx in [0, len(helix)-1]:
            continue

        # get the residue intrinsic energy
        if idx == 1:
            energy[idx] = table_1_lacroix.loc[AA, 'N1']

        elif idx == 2:
            energy[idx] = table_1_lacroix.loc[AA, 'N2']

        elif idx == 3:
            energy[idx] = table_1_lacroix.loc[AA, 'N3']

        elif idx == 4:
            energy[idx] = table_1_lacroix.loc[AA, 'N4']

        else:
            if AA not in ['C', 'D', 'E', 'H', 'K', 'R', 'Y']:
                energy[idx] = table_1_lacroix.loc[AA, 'Ncen']
            else:
                ## TODO decide when to pick Ncen or Neutral depending on the pH
                energy[idx] = table_1_lacroix.loc[AA, 'Ncen'] # what avout Neutral?

    return energy


def get_dG_Ncap(pept: str, i: int, j: int) -> np.ndarray:
    """
    Get the free energy contribution for N-terminal capping.

    Args:
        pept (str): The peptide sequence.
        i (int): The helix start index, python 0-indexed.
        j (int): The helix length.

    Returns:
        np.ndarray: The free energy contribution.
    """
    helix = get_helix(pept, i, j)

    # fix the blocking group names to match the table
    Ncap_AA = helix[0]
    if Ncap_AA in ['Z', 'X']:
        Ncap_AA = 'Ac'

    energy = np.zeros(len(helix))

    # Nc-4 	N-cap values when there is a Pro at position N1 and Glu, Asp or Gln at position N3.
    N1_AA = helix[1]
    N3_AA = helix[3]
    if N1_AA == 'P' and N3_AA in ['E', 'D', 'Q']:
        energy[0] = table_1_lacroix.loc[Ncap_AA, 'Nc-4']
    
    # Nc-3 	N-cap values when there is a Glu, Asp or Gln at position N3.
    elif N3_AA in ['E', 'D', 'Q']:
        energy[0] = table_1_lacroix.loc[Ncap_AA, 'Nc-3']

    # Nc-2 	N-cap values when there is a Pro at position N1.
    elif N1_AA == 'P':
        energy[0] = table_1_lacroix.loc[Ncap_AA, 'Nc-2']

    # Nc-1 	Normal N-cap values.
    else:
        energy[0] = table_1_lacroix.loc[Ncap_AA, 'Nc-1']

    return energy


def get_dG_Ccap(pept: str, i: int, j: int) -> np.ndarray:
    """
    Get the free energy contribution for N-terminal capping.

    Args:
        pept (str): The peptide sequence.
        i (int): The helix start index, python 0-indexed.
        j (int): The helix length.

    Returns:
        np.ndarray: The free energy contribution.
    """
    helix = get_helix(pept, i, j)

    # fix the blocking group names to match the table
    Ccap_AA = helix[-1]
    if Ccap_AA == 'B':
        Ccap_AA = 'Am'
    
    energy = np.zeros(len(helix))

    # Cc-2 	C-cap values when there is a Pro residue at position C'
    c_prime_idx = i+j
    if (len(pept) > c_prime_idx) and (pept[c_prime_idx] == 'P'):
        energy[-1] = table_1_lacroix.loc[Ccap_AA, 'Cc-2']

    # Cc-1 	Normal C-cap values
    else:
        energy[-1] = table_1_lacroix.loc[Ccap_AA, 'Cc-1']

    return energy


def get_dG_staple(pept: str, i: int, j: int) -> float:
    """
    Get the free energy contribution for the hydrophobic staple motif.
    The hydrophobic interaction is between the N' and N4 residues of the helix.
    See https://doi.org/10.1038/nsb0595-380 for more details.

    Args:
        pept (str): The peptide sequence.
        i (int): The helix start index, python 0-indexed.
        j (int): The helix length.

    Returns:
        float: The free energy contribution.
    """
    helix = get_helix(pept, i, j)

    energy = np.zeros(len(helix))

    # get the amino acids governing the staple motif
    N_prime_AA = pept[i-1]
    Ncap_AA = helix[0]
    N3_AA = helix[3]
    N4_AA = helix[4]
    energy = 0.0

    # staple motif requires the N' residue before the Ncap, so the first residue of the helix cannot be the first residue of the peptide
    if i == 0:
        return energy

    # TODO: verify that the code below is correct 

    # The hydrophobic staple motif is only considered whenever the N-cap residue is Asn, Asp, Ser, Pro or Thr. 
    if Ncap_AA in ['N', 'D', 'S', 'P', 'T']:
        energy = table_2_lacroix.loc[N_prime_AA, N4_AA]

        # whenever the N-cap residue is Asn, Asp, Ser, or Thr and the N3 residue is Glu, Asp or Gln, multiply by 1.0
        if Ncap_AA in ['N', 'D', 'S', 'T'] and N3_AA in ['E', 'D', 'Q']:
            print('staple case i')
            energy *= 1.0

        # whenever the N-cap residue is Asp or Asn and the N3 residue is Ser or Thr
        elif Ncap_AA in ['N', 'D'] and N3_AA in ['S', 'T']:
            print('staple case ii')
            energy *= 1.0

        # other cases they are multiplied by 0.5
        else:
            print('staple case iii')
            energy *= 0.5

    else:
        print('no staple motif')
        
    return energy


def get_dG_schellman(pept: str, i: int, j: int) -> float:
    """
    Get the free energy contribution for the Schellman motif.
    The Schellman motif is only considered whenever Gly is the C-cap residue,
    where the interaction happens between the C' and C3 residues of the helix.

    Args:
        pept (str): The peptide sequence.
        i (int): The helix start index, python 0-indexed.
        j (int): The helix length.

    Returns:
        float: The free energy contribution.
    """
    helix = get_helix(pept, i, j)
    energy = 0.0

    # TODO verify that the code below is correct

    # C-cap residue has to be Gly
    if helix[-1] != 'G':
        print('no G cap for schellman')
        return energy

    # there has to be a C' residue after the helix
    if i+j >= len(pept):
        print('no C prime for schellman')
        return energy
    
    # get the amino acids governing the Schellman motif and extract the energy
    print('detected schellman case')
    C3_AA = helix[3]
    C_prime_AA = pept[i+j]
    energy = table_3_lacroix.loc[C3_AA, C_prime_AA] / 100

    return energy


def get_dG_Hbond(pept: str, i: int, j: int) -> float:
    """
    Get the free energy contribution for hydrogen bonding for a sequence.

    Args:
        pept (str): The peptide sequence.
        i (int): The helix start index, python 0-indexed.
        j (int): The helix length.

    Returns:
        float: The total free energy contribution for hydrogen bonding in the sequence.
    """
    is_valid_peptide_sequence(pept)
    is_valid_index(pept, i, j)

    # The first 4 helical amino acids are considered to have zero net enthalpy 
    # since they are nucleating residues and caps don't count, 
    # for a total of 6.
    energy = -0.895 * max((j - 6), 0) # value from discussion section of the 1998 lacroix paper

    return energy


def get_dG_i1(pept: str, i: int, j: int) -> np.ndarray:
    """
    Get the free energy contribution for interaction between each AAi and AAi+1 in the sequence.

    Args:
        pept (str): The peptide sequence.
        i (int): The helix start index, python 0-indexed.
        j (int): The helix length.

    Returns:
        np.ndarray: The free energy contributions for each interaction.
    """
    helix = get_helix(pept, i, j)

    # NOTE: the this is the "old" code from the other Agadir implementation, have not changed it yet. Unclear whether I should.
    # TODO: Do we need to update this code?

    energy = np.zeros(len(helix))
    for idx in range(len(helix) - 1):
        AAi = helix[idx]
        AAi1 = helix[idx + 1]
        charge = 1
        for AA in [AAi, AAi1]:
            if AA in set(['R', 'H', 'K']):
                charge *= 1
            elif AA in set(['D', 'E']):
                charge *= -1
            else:
                charge = 0
                break
        energy[idx] = 0.05 * charge if charge != 0 else 0.0
    return energy


def get_dG_i3(pept: str, i: int, j: int) -> np.ndarray:
    """
    Get the free energy contribution for interaction between each AAi and AAi+3 in the sequence.

    Args:
        pept (str): The peptide sequence.
        i (int): The helix start index, python 0-indexed.
        j (int): The helix length.

    Returns:
        np.ndarray: The free energy contributions for each interaction.
    """
    helix = get_helix(pept, i, j)

    energy = np.zeros(len(helix))

    # Get interaction free energies between non-charged residues
    for idx in range(len(helix) - 3):
        AAi = helix[idx]
        AAi3 = helix[idx + 3]
        energy[idx] = table_4a_lacroix.loc[AAi, AAi3] / 100

        # TODO: I have to add values from table 5 of the lacroix paper, depending on ionization state of the residues. But how to do this?
        # "The interaction free energies correspond to those between non-charged residues, or in the case of two residues that can be charged 
        # to those cases in which at least one of the two is non-charged (the interaction is scaled according to the population of charged and 
        # neutral forms of the participating amino acids)."

    return energy


def get_dG_i4(pept: str, i: int, j: int) -> np.ndarray:
    """
    Get the free energy contribution for interaction between each AAi and AAi+4 in the sequence.

    Args:
        pept (str): The peptide sequence.
        i (int): The helix start index, python 0-indexed.
        j (int): The helix length.

    Returns:
        np.ndarray: The free energy contributions for each interaction.
    """
    helix = get_helix(pept, i, j)

    energy = np.zeros(len(helix))

    # Get interaction free energies between non-charged residues
    for idx in range(len(helix) - 4):
        AAi = helix[idx]
        AAi4 = helix[idx + 4]
        energy[idx] = table_4b_lacroix.loc[AAi, AAi4] / 100

        # TODO: I have to add values from table 5 of the lacroix paper, depending on ionization state of the residues. But how to do this?
        # "The interaction free energies correspond to those between non-charged residues, or in the case of two residues that can be charged 
        # to those cases in which at least one of the two is non-charged (the interaction is scaled according to the population of charged and 
        # neutral forms of the participating amino acids)."

    return energy


# def get_dG_dipole(seq: str) -> tuple[np.ndarray, np.ndarray]:
#     """
#     Calculate the dipole free energy contribution.
#     The nomenclature is that of Richardson & Richardson (1988),
#     which is different from the one used in the AGADIR paper.
#     Richardson considers the first and last helical residues as the caps.

#     Args:
#         seq (str): The amino acid sequence.

#     Returns:
#         tuple[np.ndarray, np.ndarray]: The dipole free energy contributions for N-terminal and C-terminal.
#     """
#     is_valid_peptide_sequence(seq)
    
#     N = len(seq)
#     dG_N_dipole = np.zeros(N)
#     dG_C_dipole = np.zeros(N)

#     # N-term dipole contributions
#     for i in range(0, min(N, 10)):
#         dG_N_dipole[i] = table3a.loc[seq[i], i]

#     # C-term dipole contributions
#     seq_inv = seq[::-1]
#     for i in range(0, min(N, 10)):
#         dG_C_dipole[i] = table3b.loc[seq_inv[i], i*-1]
#     dG_C_dipole = dG_C_dipole[::-1]

#     return dG_N_dipole, dG_C_dipole


def acidic_residue_ionization(pH: float, pKa: float, deltaG: float, T: float) -> float:
    """Degree of ionization indicates the fraction of molecules that
    are protonated (neutral) vs. deprotonated (negatively charged).
    Uses the Henderson-Hasselbalch equation to calculate the degree of ionization.

    Args:
        pH (float): The pH of the solution.
        pKa (float): The pKa value of the basic residue.
        deltaG (float): The free energy of Helix or coil 
        T (float): The temperature in Kelvin.

    Returns:
        float: The degree of ionization.
    """
    R = 1.987e-3 # kcal/(mol K)
    pKa = pKa + deltaG/(2.3*R*T) # Eq. 8-9 Lacroix 1998
    q_acid = -1 / (1 + 10**(pKa - pH))
    return q_acid


def basic_residue_ionization(pH: float, pKa: float, deltaG: float, T: float) -> float:
    """Degree of ionization indicates the fraction of molecules that
    are protonated (positively charged) vs. deprotonated (neutral).
    Uses the Henderson-Hasselbalch equation to calculate the degree of ionization.

    Args:
        pH (float): The pH of the solution.
        pKa (float): The pKa value of the basic residue.
        deltaG (float): The free energy of Helix or coil 
        T (float): The temperature in Kelvin.

    Returns:
        float: The degree of ionization.
    """
    R = 1.987e-3 # kcal/(mol K)
    pKa = pKa - deltaG/(2.3*R*T) # Eq. 8-9 Lacroix 1998
    q_base = 1 / (1 + 10**(pH - pKa))
    return q_base


def calculate_r(N: int) -> float:
    """Function to calculate the distance r from the terminal to the helix
    where N is the number of residues between the terminal and the helix.
    p. 177 of Lacroix, 1998. Distances as 2.1, 4.1, 6.1...

    Args:
        N (int): The number of residues between the terminal and the helix.

    Returns:
        float: The calculated distance r in Ångströms.
    """
    r = 0.1 + (N+1) * 2
    return r


<<<<<<< HEAD
def calculate_permittivity(T: int) -> float:
    """Calculate the relative permittivity of water at a given temperature.
    From J. Am. Chem. Soc. 1950, 72, 7, 2844-2847
    https://doi.org/10.1021/ja01163a006

    Args:
        T (int): Temperature in Kelvin.

    Returns:
        float: The relative permittivity of water.
    """
    epsilon_r = (
        5321 / T 
        + 233.76 
        - 0.9297 * T 
        + 0.1417 * 1e-2 * T**2 
        - 0.8292 * 1e-6 * T**3
    )
    return epsilon_r


def debye_huckel_screening_parameter(ionic_strength: float, T: int) -> float:
    """Calculate the Debye-Huckel screening parameter K.
    Equation 7 from Lacroix, 1998.

    Args:
        ionic_strength (float): Ionic strength of the solution in mol/L.
        T (int): Temperature in Kelvin.

    Returns:
        float: The Debye-Huckel screening parameter K.
    """
    # TODO: Is this function actually needed anywhere???

    N_A = 6.022e23  # Avogadro's number in mol^-1
    e = 1.602e-19  # Elementary charge in Coulombs
    k_B = 1.38e-23  # Boltzmann constant in J/K

    # Convert ionic strength to mol/m**3
    ionic_strength = ionic_strength * 1000

    # Calculate Debye screening parameter kappa
    kappa = math.sqrt((8 * math.pi * N_A * e**2 * ionic_strength) / (1000 * k_B * T))

    return kappa


def debue_screening_length(ionic_strength: float, T: int) -> float:
    """Calculate the Debye screening length in electrolyte.
    ISBN 978-0-444-63908-0
=======
def electrostatic_interaction_energy(qi: float, qp: float, r: float, I: float, T:float) -> float:
    """Calculate the interaction energy between two charges.

    Args:
        qi (float): Charge of the first residue.
        qp (float): Charge of the second residue.
        r (float): Distance between the residues.
        I (float): Ionic strength of the solution.
        T (float): Temperature in Kelvin.

    Returns:
        float: The interaction energy.
    """
     # Constants
    epsilon_0 = 8.854e-12  # Permittivity of free space in C^2/(Nm^2)
    epsilon_r = 88.  # Relative permittivity (dielectric constant) of water at 273 K
    N_A = 6.022e23  # Avogadro's number in mol^-1
    e = 1.602e-19  # Elementary charge in Coulombs
    
    r = r * 1e-10 # Convert distance from Ångströms to meters
    coulomb_term = e**2 * qi * qp / (3 * math.pi * epsilon_0 * epsilon_r * r) 
    kappa = debye_huckel_full(r, I, T)
    energy_joules = coulomb_term * math.exp(-kappa * r)
    energy_kcal_mol = N_A * energy_joules / 4184
    return energy_kcal_mol

def debye_huckel_full_new(distance_r: float, ionic_strength: float, T: int) -> float:
    """Calculate the Debye-Huckel parameter K.
    Equation 7 from Lacroix, 1998.
    Args:
        distance_r (float): Distance from the terminal to the helix in Ångströms.
        ionic_strength (float): Ionic strength of the solution in mol/L.
        T (int): Temperature in Kelvin.
    Returns:
        float: The Debye-Huckel parameter K.
    """
    N_A = 6.022e23  # Avogadro's number in mol^-1
    e = 1.602e-19  # Elementary charge in Coulombs
    k_B = 1.38e-23  # Boltzmann constant in J/K
    # Convert distance from Ångströms to meters
    distance_r = distance_r * 1e-10
    # Convert ionic strength to mol/m**3
    ionic_strength = ionic_strength * 1000
    # Calculate Debye screening parameter kappa
    kappa = math.sqrt((8 * math.pi * N_A * e**2 * ionic_strength) / (1000 * k_B * T))
    return kappa


def debye_huckel_full(distance_r: float, ionic_strength: float, T: int) -> float:
    """Calculate the Debye-Huckel screening factor.
>>>>>>> b9121a2f

    Args:
        ionic_strength (float): Ionic strength of the solution in mol/L.
        T (int): Temperature in Kelvin.

    Returns:
        float: The Debye length kappa.
    """
    # Constants
    epsilon_0 = 8.854e-12  # Permittivity of free space in C^2/(Nm^2)

    # Temperature dependent relative permittivity of water
    epsilon_r = calculate_permittivity(T)

    N_A = 6.022e23  # Avogadro's number in mol^-1
    e = 1.602e-19  # Elementary charge in Coulombs
    k_B = 1.38e-23  # Boltzmann constant in J/K

    # Convert ionic strength to mol/m**3
    ionic_strength = ionic_strength * 1000

    # Calculate Debye length
    kappa = math.sqrt((2 * N_A * e**2 * ionic_strength) / (epsilon_0 * epsilon_r * k_B * T))

    return kappa


def calculate_term_dipole_interaction_energy(mu_helix: float, distance_r: float, screening_factor: float, T: float) -> float:
    """Calculate the interaction energy between charged termini and the helix dipole.
    Uses equation 10.62 from DOI 10.1007/978-1-4419-6351-2_10 as a base.

    Args:
        mu_helix (float): Helix dipole moment.
        distance_r (float): Distance from the terminal to the helix in Ångströms.
        screening_factor (float): Debye-Huckel screening factor.
        T (float): Temperature in Kelvin.

    Returns:
        float: The interaction energy.
    """
    B_kappa = 332.  # in kcal Å / (mol e^2)
    epsilon_r = calculate_permittivity(T)  # Relative permittivity of water

    # In the form of equation (10.62) from DOI 10.1007/978-1-4419-6351-2_10
    potential_at_distance_r = B_kappa * screening_factor / (epsilon_r * distance_r)

    # Interaction energy
    energy = mu_helix * potential_at_distance_r

    return energy


def get_dG_terminals(pept: str, i: int, j: int, ionic_strength: float, pH: float, T: int) -> tuple[np.ndarray, np.ndarray]:
    """Get the interaction energy for each residue with the N and C terminals.

    Args:
        pept (str): Peptide sequence.
        i (int): Starting index of the helix segment.
        j (int): Length of the helix segment.
        ionic_strength (float): Ionic strength of the solution.
        pH (float): pH of the solution.
        T (int): Temperature in Kelvin.

    Returns:
        tuple[np.ndarray, np.ndarray]: Interaction energies for N and C terminals.
    """
    mu_helix = 0.5
    helix = get_helix(pept, i, j)
    N_term = np.zeros(len(helix))
    C_term = np.zeros(len(helix))

    # N terminal
    residue = helix[0]
    # TODO: Add values for each aa
    qKaN = pka_values.loc['Nterm', 'pKa']
<<<<<<< HEAD
    distance_r_angstrom = calculate_r(i)  # Distance to N terminal
    distance_r_meter = distance_r_angstrom * 1e-10  # Convert distance from Ångströms to meters
    kappa = debue_screening_length(ionic_strength, T)
    screening_factor = math.exp(-kappa * distance_r_meter) # Second half of equation 6 from Lacroix, 1998.
    N_term_energy = calculate_term_dipole_interaction_energy(mu_helix, distance_r_angstrom, screening_factor, T)
    q = basic_residue_ionization(pH, qKaN, N_term_energy, T)
=======
    distance_r = calculate_r(i)  # Distance to N terminal
    screening_factor = debye_huckel_full(distance_r, ionic_strength, T) 
    N_term_energy = calculate_interaction_energy(mu_helix, distance_r, screening_factor)
    q = basic_residue_ionization(pH, qKaN, N_term_energy, T) # TODO: ?)
>>>>>>> b9121a2f
    N_term_energy *= q
    N_term[0] = N_term_energy

    # C terminal
    residue = helix[-1]
    # TODO: Add values for each aa
    qKaC = pka_values.loc['Cterm', 'pKa']
<<<<<<< HEAD
    distance_r_angstrom = calculate_r(len(pept) - (i + j))  # Distance to C terminal
    distance_r_meter = distance_r_angstrom * 1e-10  # Convert distance from Ångströms to meters
    kappa = debue_screening_length(ionic_strength, T)
    screening_factor = math.exp(-kappa * distance_r_meter) # Second half of equation 6 from Lacroix, 1998.
    C_term_energy = calculate_term_dipole_interaction_energy(mu_helix, distance_r_angstrom, screening_factor, T)
    q = acidic_residue_ionization(pH, qKaC, C_term_energy, T)
=======
    distance_r = calculate_r(len(pept) - (i + j))  # Distance to C terminal
    screening_factor = debye_huckel_full(distance_r, ionic_strength, T) 
    C_term_energy = calculate_interaction_energy(mu_helix, distance_r, screening_factor)
    q = acidic_residue_ionization(pH, qKaC, C_term_energy, T) # TODO: ?)
>>>>>>> b9121a2f
    C_term_energy *= -q
    C_term[-1] = C_term_energy
    return N_term, C_term


<<<<<<< HEAD
def electrostatic_interaction_energy(qi: float, qp: float, r: float, ionic_strength: float, T:float) -> float:
    """Calculate the interaction energy between two charges by 
    applying equation 6 from Lacroix, 1998.

    Args:
        qi (float): Charge of the first residue.
        qp (float): Charge of the second residue.
        r (float): Distance between the residues in Ångströms.
        ionic_strength (float): Ionic strength of the solution in mol/L.
        T (float): Temperature in Kelvin.

    Returns:
        float: The interaction energy in kcal/mol.
    """
     # Constants
    epsilon_0 = 8.854e-12  # Permittivity of free space in C^2/(Nm^2)
    epsilon_r = calculate_permittivity(T) # Relative permittivity (dielectric constant) of water at 273 K
    N_A = 6.022e23  # Avogadro's number in mol^-1
    e = 1.602e-19  # Elementary charge in Coulombs
    
    r = r * 1e-10 # Convert distance from Ångströms to meters
    coulomb_term = (e**2 * qi * qp) / (3 * math.pi * epsilon_0 * epsilon_r * r) # TODO: The canonical equation has 4 in the denominator, not 3. Why?
    kappa = debue_screening_length(ionic_strength, T)
    energy_joules = coulomb_term * math.exp(-kappa * r)
    energy_kcal_mol = N_A * energy_joules / 4184
    return energy_kcal_mol


def find_charged_pairs(seq: str) -> list[tuple[str, int]]:
    """Find all pairs of charged residues in a sequence and their distance.

    Args:
        seq (str): The peptide sequence.

    Returns:
        list[tuple[str, int]]: List of pairs of charged residues and their distance.
    """
=======
def find_charged_pairs(seq: str) -> list[tuple[str, int]]:
    """Find all pairs of charged residues in a sequence and their distance."""
>>>>>>> b9121a2f
    charged_amino_acids = {'K', 'R', 'H', 'D', 'E'}
    positions = [(i + 1, aa) for i, aa in enumerate(seq) if aa in charged_amino_acids]
    result = []
    for i in range(len(positions)):
        pos_i, aa_i = positions[i]
        for j in range(i + 1, len(positions)):
            pos_j, aa_j = positions[j]
            pair = aa_i + aa_j
            distance = pos_j - pos_i
            result.append((pair, distance))
    return result


def get_dG_electrost(pept: str, i: int, j: int, ionic_strength: float, pH: float, T: float) -> float:
    """From Lecroix et al. 1998: 
    'This new term includes all electrostatic interactions between two charged residues 
    inside and outside the helical segment'
<<<<<<< HEAD
    Use equations (5) - (11) from the 1998 lacroix paper.

    Args:
        pept (str): The peptide sequence.
        i (int): The helix start index, python 0-indexed.
        j (int): The helix length.
        ionic_strength (float): Ionic strength of the solution.
        pH (float): pH of the solution.
        T (float): Temperature in Kelvin.
    """
    # TODO: Should we add the N- and C-term backbone charges here as well? Or better separated into a different function?

=======
    Use equations (5) - (11) from the 1998 paper.
    """
>>>>>>> b9121a2f
    helix = get_helix(pept, i, j)
    charged_pairs = find_charged_pairs(helix)
    energy_sum = 0.0
    for p in charged_pairs:
        pair, distance = p[0], f'i+{p[1]}'
        helix_dist = table_6_helix_lacroix.loc[pair, distance]
        coil_dist = table_6_coil_lacroix.loc[pair, distance]
<<<<<<< HEAD

        # Lacroix Eq (6). First assume qp = qi = 1
        qi, qp = 1, 1
        G_hel = electrostatic_interaction_energy(qi, qp, helix_dist, ionic_strength, T) 
        G_rc = electrostatic_interaction_energy(qi, qp, coil_dist, ionic_strength, T)

        # Lacroix Eq (8)
=======
        # Eq (6). First assume qp = qi = 1
        qi, qp = 1, 1
        G_hel = electrostatic_interaction_energy(qi, qp, helix_dist, ionic_strength, T) 
        G_rc = electrostatic_interaction_energy(qi, qp, coil_dist, ionic_strength, T) 
        # Eq (8)
>>>>>>> b9121a2f
        res1, res2 = pair
        pKa_ref_1 = pka_values.loc[res1, 'pKa']
        pKa_ref_2 = pka_values.loc[res2, 'pKa']
        pKa_rc_1, pKa_rc_2 = pKa_ref_1 + G_rc / (2.3 * 1.987e-3 * T), pKa_ref_2 + G_rc / (2.3 * 1.987e-3 * T)
<<<<<<< HEAD

        # Lacroix Eq (9)
        pKa_hel_1, pKa_hel_2 = pKa_ref_1 + G_hel / (2.3 * 1.987e-3 * T), pKa_ref_2 + G_hel / (2.3 * 1.987e-3 * T)

        # Lacroix Eq (10)
=======
        # Eq (9)
        pKa_hel_1, pKa_hel_2 = pKa_ref_1 + G_hel / (2.3 * 1.987e-3 * T), pKa_ref_2 + G_hel / (2.3 * 1.987e-3 * T)
        # Eq (10)
>>>>>>> b9121a2f
        if res1 in ['D', 'E']:
            q1_hel = acidic_residue_ionization(pH, pKa_hel_1, G_hel, T)
            q1_rc = acidic_residue_ionization(pH, pKa_rc_1, G_rc, T)
        else:
            q1_hel = basic_residue_ionization(pH, pKa_hel_1, G_hel, T)
            q1_rc = basic_residue_ionization(pH, pKa_rc_1, G_rc, T)
<<<<<<< HEAD

=======
>>>>>>> b9121a2f
        if res2 in ['D', 'E']:
            q2_hel = acidic_residue_ionization(pH, pKa_hel_2, G_hel, T)
            q2_rc = acidic_residue_ionization(pH, pKa_rc_2, G_rc, T)
        else:
            q2_hel = basic_residue_ionization(pH, pKa_hel_2, G_hel, T)
            q2_rc = basic_residue_ionization(pH, pKa_rc_2, G_rc, T)
<<<<<<< HEAD

        # Lacroix Eq (6) again, with the updated values
=======
        # Eq (6) again, with the updated values
>>>>>>> b9121a2f
        G_hel = electrostatic_interaction_energy(q1_hel, q2_hel, helix_dist, ionic_strength, T)
        G_rc = electrostatic_interaction_energy(q1_rc, q2_rc, coil_dist, ionic_strength, T)
        energy_sum += G_hel - G_rc

    return energy_sum<|MERGE_RESOLUTION|>--- conflicted
+++ resolved
@@ -1,5 +1,6 @@
 
 from importlib.resources import files
+from itertools import combinations
 from itertools import combinations
 import math
 
@@ -541,7 +542,6 @@
     return r
 
 
-<<<<<<< HEAD
 def calculate_permittivity(T: int) -> float:
     """Calculate the relative permittivity of water at a given temperature.
     From J. Am. Chem. Soc. 1950, 72, 7, 2844-2847
@@ -592,58 +592,6 @@
 def debue_screening_length(ionic_strength: float, T: int) -> float:
     """Calculate the Debye screening length in electrolyte.
     ISBN 978-0-444-63908-0
-=======
-def electrostatic_interaction_energy(qi: float, qp: float, r: float, I: float, T:float) -> float:
-    """Calculate the interaction energy between two charges.
-
-    Args:
-        qi (float): Charge of the first residue.
-        qp (float): Charge of the second residue.
-        r (float): Distance between the residues.
-        I (float): Ionic strength of the solution.
-        T (float): Temperature in Kelvin.
-
-    Returns:
-        float: The interaction energy.
-    """
-     # Constants
-    epsilon_0 = 8.854e-12  # Permittivity of free space in C^2/(Nm^2)
-    epsilon_r = 88.  # Relative permittivity (dielectric constant) of water at 273 K
-    N_A = 6.022e23  # Avogadro's number in mol^-1
-    e = 1.602e-19  # Elementary charge in Coulombs
-    
-    r = r * 1e-10 # Convert distance from Ångströms to meters
-    coulomb_term = e**2 * qi * qp / (3 * math.pi * epsilon_0 * epsilon_r * r) 
-    kappa = debye_huckel_full(r, I, T)
-    energy_joules = coulomb_term * math.exp(-kappa * r)
-    energy_kcal_mol = N_A * energy_joules / 4184
-    return energy_kcal_mol
-
-def debye_huckel_full_new(distance_r: float, ionic_strength: float, T: int) -> float:
-    """Calculate the Debye-Huckel parameter K.
-    Equation 7 from Lacroix, 1998.
-    Args:
-        distance_r (float): Distance from the terminal to the helix in Ångströms.
-        ionic_strength (float): Ionic strength of the solution in mol/L.
-        T (int): Temperature in Kelvin.
-    Returns:
-        float: The Debye-Huckel parameter K.
-    """
-    N_A = 6.022e23  # Avogadro's number in mol^-1
-    e = 1.602e-19  # Elementary charge in Coulombs
-    k_B = 1.38e-23  # Boltzmann constant in J/K
-    # Convert distance from Ångströms to meters
-    distance_r = distance_r * 1e-10
-    # Convert ionic strength to mol/m**3
-    ionic_strength = ionic_strength * 1000
-    # Calculate Debye screening parameter kappa
-    kappa = math.sqrt((8 * math.pi * N_A * e**2 * ionic_strength) / (1000 * k_B * T))
-    return kappa
-
-
-def debye_huckel_full(distance_r: float, ionic_strength: float, T: int) -> float:
-    """Calculate the Debye-Huckel screening factor.
->>>>>>> b9121a2f
 
     Args:
         ionic_strength (float): Ionic strength of the solution in mol/L.
@@ -719,19 +667,12 @@
     residue = helix[0]
     # TODO: Add values for each aa
     qKaN = pka_values.loc['Nterm', 'pKa']
-<<<<<<< HEAD
     distance_r_angstrom = calculate_r(i)  # Distance to N terminal
     distance_r_meter = distance_r_angstrom * 1e-10  # Convert distance from Ångströms to meters
     kappa = debue_screening_length(ionic_strength, T)
     screening_factor = math.exp(-kappa * distance_r_meter) # Second half of equation 6 from Lacroix, 1998.
     N_term_energy = calculate_term_dipole_interaction_energy(mu_helix, distance_r_angstrom, screening_factor, T)
     q = basic_residue_ionization(pH, qKaN, N_term_energy, T)
-=======
-    distance_r = calculate_r(i)  # Distance to N terminal
-    screening_factor = debye_huckel_full(distance_r, ionic_strength, T) 
-    N_term_energy = calculate_interaction_energy(mu_helix, distance_r, screening_factor)
-    q = basic_residue_ionization(pH, qKaN, N_term_energy, T) # TODO: ?)
->>>>>>> b9121a2f
     N_term_energy *= q
     N_term[0] = N_term_energy
 
@@ -739,25 +680,17 @@
     residue = helix[-1]
     # TODO: Add values for each aa
     qKaC = pka_values.loc['Cterm', 'pKa']
-<<<<<<< HEAD
     distance_r_angstrom = calculate_r(len(pept) - (i + j))  # Distance to C terminal
     distance_r_meter = distance_r_angstrom * 1e-10  # Convert distance from Ångströms to meters
     kappa = debue_screening_length(ionic_strength, T)
     screening_factor = math.exp(-kappa * distance_r_meter) # Second half of equation 6 from Lacroix, 1998.
     C_term_energy = calculate_term_dipole_interaction_energy(mu_helix, distance_r_angstrom, screening_factor, T)
     q = acidic_residue_ionization(pH, qKaC, C_term_energy, T)
-=======
-    distance_r = calculate_r(len(pept) - (i + j))  # Distance to C terminal
-    screening_factor = debye_huckel_full(distance_r, ionic_strength, T) 
-    C_term_energy = calculate_interaction_energy(mu_helix, distance_r, screening_factor)
-    q = acidic_residue_ionization(pH, qKaC, C_term_energy, T) # TODO: ?)
->>>>>>> b9121a2f
     C_term_energy *= -q
     C_term[-1] = C_term_energy
     return N_term, C_term
 
 
-<<<<<<< HEAD
 def electrostatic_interaction_energy(qi: float, qp: float, r: float, ionic_strength: float, T:float) -> float:
     """Calculate the interaction energy between two charges by 
     applying equation 6 from Lacroix, 1998.
@@ -795,10 +728,6 @@
     Returns:
         list[tuple[str, int]]: List of pairs of charged residues and their distance.
     """
-=======
-def find_charged_pairs(seq: str) -> list[tuple[str, int]]:
-    """Find all pairs of charged residues in a sequence and their distance."""
->>>>>>> b9121a2f
     charged_amino_acids = {'K', 'R', 'H', 'D', 'E'}
     positions = [(i + 1, aa) for i, aa in enumerate(seq) if aa in charged_amino_acids]
     result = []
@@ -816,7 +745,6 @@
     """From Lecroix et al. 1998: 
     'This new term includes all electrostatic interactions between two charged residues 
     inside and outside the helical segment'
-<<<<<<< HEAD
     Use equations (5) - (11) from the 1998 lacroix paper.
 
     Args:
@@ -829,10 +757,6 @@
     """
     # TODO: Should we add the N- and C-term backbone charges here as well? Or better separated into a different function?
 
-=======
-    Use equations (5) - (11) from the 1998 paper.
-    """
->>>>>>> b9121a2f
     helix = get_helix(pept, i, j)
     charged_pairs = find_charged_pairs(helix)
     energy_sum = 0.0
@@ -840,7 +764,6 @@
         pair, distance = p[0], f'i+{p[1]}'
         helix_dist = table_6_helix_lacroix.loc[pair, distance]
         coil_dist = table_6_coil_lacroix.loc[pair, distance]
-<<<<<<< HEAD
 
         # Lacroix Eq (6). First assume qp = qi = 1
         qi, qp = 1, 1
@@ -848,50 +771,30 @@
         G_rc = electrostatic_interaction_energy(qi, qp, coil_dist, ionic_strength, T)
 
         # Lacroix Eq (8)
-=======
-        # Eq (6). First assume qp = qi = 1
-        qi, qp = 1, 1
-        G_hel = electrostatic_interaction_energy(qi, qp, helix_dist, ionic_strength, T) 
-        G_rc = electrostatic_interaction_energy(qi, qp, coil_dist, ionic_strength, T) 
-        # Eq (8)
->>>>>>> b9121a2f
         res1, res2 = pair
         pKa_ref_1 = pka_values.loc[res1, 'pKa']
         pKa_ref_2 = pka_values.loc[res2, 'pKa']
         pKa_rc_1, pKa_rc_2 = pKa_ref_1 + G_rc / (2.3 * 1.987e-3 * T), pKa_ref_2 + G_rc / (2.3 * 1.987e-3 * T)
-<<<<<<< HEAD
 
         # Lacroix Eq (9)
         pKa_hel_1, pKa_hel_2 = pKa_ref_1 + G_hel / (2.3 * 1.987e-3 * T), pKa_ref_2 + G_hel / (2.3 * 1.987e-3 * T)
 
         # Lacroix Eq (10)
-=======
-        # Eq (9)
-        pKa_hel_1, pKa_hel_2 = pKa_ref_1 + G_hel / (2.3 * 1.987e-3 * T), pKa_ref_2 + G_hel / (2.3 * 1.987e-3 * T)
-        # Eq (10)
->>>>>>> b9121a2f
         if res1 in ['D', 'E']:
             q1_hel = acidic_residue_ionization(pH, pKa_hel_1, G_hel, T)
             q1_rc = acidic_residue_ionization(pH, pKa_rc_1, G_rc, T)
         else:
             q1_hel = basic_residue_ionization(pH, pKa_hel_1, G_hel, T)
             q1_rc = basic_residue_ionization(pH, pKa_rc_1, G_rc, T)
-<<<<<<< HEAD
-
-=======
->>>>>>> b9121a2f
+
         if res2 in ['D', 'E']:
             q2_hel = acidic_residue_ionization(pH, pKa_hel_2, G_hel, T)
             q2_rc = acidic_residue_ionization(pH, pKa_rc_2, G_rc, T)
         else:
             q2_hel = basic_residue_ionization(pH, pKa_hel_2, G_hel, T)
             q2_rc = basic_residue_ionization(pH, pKa_rc_2, G_rc, T)
-<<<<<<< HEAD
 
         # Lacroix Eq (6) again, with the updated values
-=======
-        # Eq (6) again, with the updated values
->>>>>>> b9121a2f
         G_hel = electrostatic_interaction_energy(q1_hel, q2_hel, helix_dist, ionic_strength, T)
         G_rc = electrostatic_interaction_energy(q1_rc, q2_rc, coil_dist, ionic_strength, T)
         energy_sum += G_hel - G_rc
