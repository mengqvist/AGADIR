--- conflicted
+++ resolved
@@ -586,166 +586,6 @@
 
         energy = np.zeros(len(helix))
 
-<<<<<<< HEAD
-    Returns:
-        list[tuple[str, int]]: List of pairs of charged residues and their distance.
-    """
-    charged_amino_acids = {"K", "R", "H", "D", "E"}
-    positions = [(i + 1, aa) for i, aa in enumerate(seq) if aa in charged_amino_acids]
-    result = []
-    for i in range(len(positions)):
-        pos_i, aa_i = positions[i]
-        for j in range(i + 1, len(positions)):
-            pos_j, aa_j = positions[j]
-            pair = aa_i + aa_j
-            distance = pos_j - pos_i
-            result.append((pair, distance))
-    return result
-
-
-# def get_dG_electrost(
-#     pept: str, i: int, j: int, ionic_strength: float, pH: float, T: float
-# ) -> float:
-#     """From Lecroix et al. 1998:
-#     'This new term includes all electrostatic interactions between two charged residues
-#     inside and outside the helical segment'
-#     Use equations (5) - (11) from the 1998 lacroix paper.
-
-#     Args:
-#         pept (str): The peptide sequence.
-#         i (int): The helix start index, python 0-indexed.
-#         j (int): The helix length.
-#         ionic_strength (float): Ionic strength of the solution.
-#         pH (float): pH of the solution.
-#         T (float): Temperature in Kelvin.
-#     """
-#     # TODO: Should we add the N- and C-term backbone charges here as well? Or better separated into a different function?
-
-#     helix = get_helix(pept, i, j)
-#     charged_pairs = find_charged_pairs(helix)
-#     energy_sum = 0.0
-#     for p in charged_pairs:
-#         pair, distance = p[0], f"i+{p[1]}"
-#         helix_dist = table_6_helix_lacroix.loc[pair, distance]
-#         coil_dist = table_6_coil_lacroix.loc[pair, distance]
-
-#         # Lacroix Eq (6). First assume qp = qi = 1
-#         qi, qp = 1, 1
-#         G_hel = electrostatic_interaction_energy(qi, qp, helix_dist, ionic_strength, T)
-#         G_rc = electrostatic_interaction_energy(qi, qp, coil_dist, ionic_strength, T)
-
-#         # Lacroix Eq (8)
-#         res1, res2 = pair
-#         pKa_ref_1 = pka_values.loc[res1, "pKa"]
-#         pKa_ref_2 = pka_values.loc[res2, "pKa"]
-#         pKa_rc_1, pKa_rc_2 = pKa_ref_1 + G_rc / (
-#             2.3 * 1.987e-3 * T
-#         ), pKa_ref_2 + G_rc / (2.3 * 1.987e-3 * T)
-
-#         # Lacroix Eq (9)
-#         pKa_hel_1, pKa_hel_2 = pKa_ref_1 + G_hel / (
-#             2.3 * 1.987e-3 * T
-#         ), pKa_ref_2 + G_hel / (2.3 * 1.987e-3 * T)
-
-#         # Lacroix Eq (10)
-#         if res1 in ["D", "E"]:
-#             q1_hel = acidic_residue_ionization(pH, pKa_hel_1, G_hel, T)
-#             q1_rc = acidic_residue_ionization(pH, pKa_rc_1, G_rc, T)
-#         else:
-#             q1_hel = basic_residue_ionization(pH, pKa_hel_1, G_hel, T)
-#             q1_rc = basic_residue_ionization(pH, pKa_rc_1, G_rc, T)
-
-#         if res2 in ["D", "E"]:
-#             q2_hel = acidic_residue_ionization(pH, pKa_hel_2, G_hel, T)
-#             q2_rc = acidic_residue_ionization(pH, pKa_rc_2, G_rc, T)
-#         else:
-#             q2_hel = basic_residue_ionization(pH, pKa_hel_2, G_hel, T)
-#             q2_rc = basic_residue_ionization(pH, pKa_rc_2, G_rc, T)
-
-#         # Lacroix Eq (6) again, with the updated values
-#         G_hel = electrostatic_interaction_energy(
-#             q1_hel, q2_hel, helix_dist, ionic_strength, T
-#         )
-#         G_rc = electrostatic_interaction_energy(
-#             q1_rc, q2_rc, coil_dist, ionic_strength, T
-#         )
-#         energy_sum += G_hel - G_rc
-
-#     return energy_sum
-
-def get_dG_electrost(
-    pept: str, i: int, j: int, ionic_strength: float, pH: float, T: float
-) -> float:
-    """From Lacroix et al. 1998:
-    Calculate all electrostatic interactions between charged residues with
-    iterative pKa convergence.
-    """
-    helix = get_helix(pept, i, j)
-    charged_pairs = find_charged_pairs(helix)
-    energy_sum = 0.0
-    
-    for p in charged_pairs:
-        pair, distance = p[0], f"i+{p[1]}"
-        helix_dist = table_6_helix_lacroix.loc[pair, distance]
-        coil_dist = table_6_coil_lacroix.loc[pair, distance]
-        
-        # Get residue info
-        res1, res2 = pair
-        pKa_ref_1 = pka_values.loc[res1, "pKa"]
-        pKa_ref_2 = pka_values.loc[res2, "pKa"]
-
-        # Initial calculation with qi = qp = 1
-        G_hel = electrostatic_interaction_energy(1, 1, helix_dist, ionic_strength, T)
-        G_rc = electrostatic_interaction_energy(1, 1, coil_dist, ionic_strength, T)
-        
-        # Iterative convergence
-        max_iter = 10  # Maximum iterations 
-        tolerance = 0.01  # Convergence tolerance for pKa change
-        
-        old_pKa_hel_1, old_pKa_hel_2 = 0, 0
-        pKa_hel_1 = pKa_ref_1 + G_hel / (2.3 * 1.987e-3 * T)
-        pKa_hel_2 = pKa_ref_2 + G_hel / (2.3 * 1.987e-3 * T)
-        
-        for _ in range(max_iter):
-            # Store old values
-            old_pKa_hel_1, old_pKa_hel_2 = pKa_hel_1, pKa_hel_2
-            
-            # Calculate ionization
-            if res1 in ["D", "E"]:
-                q1_hel = acidic_residue_ionization(pH, pKa_hel_1, G_hel, T)
-                q1_rc = acidic_residue_ionization(pH, pKa_ref_1, G_rc, T)
-            else:
-                q1_hel = basic_residue_ionization(pH, pKa_hel_1, G_hel, T)
-                q1_rc = basic_residue_ionization(pH, pKa_ref_1, G_rc, T)
-                
-            if res2 in ["D", "E"]:
-                q2_hel = acidic_residue_ionization(pH, pKa_hel_2, G_hel, T)
-                q2_rc = acidic_residue_ionization(pH, pKa_ref_2, G_rc, T)
-            else:
-                q2_hel = basic_residue_ionization(pH, pKa_hel_2, G_hel, T)
-                q2_rc = basic_residue_ionization(pH, pKa_ref_2, G_rc, T)
-
-            # Recalculate energies with new charges
-            G_hel = electrostatic_interaction_energy(
-                q1_hel, q2_hel, helix_dist, ionic_strength, T
-            )
-            G_rc = electrostatic_interaction_energy(
-                q1_rc, q2_rc, coil_dist, ionic_strength, T
-            )
-            
-            # Update pKas
-            pKa_hel_1 = pKa_ref_1 + G_hel / (2.3 * 1.987e-3 * T)
-            pKa_hel_2 = pKa_ref_2 + G_hel / (2.3 * 1.987e-3 * T)
-            
-            # Check convergence
-            if (abs(pKa_hel_1 - old_pKa_hel_1) < tolerance and 
-                abs(pKa_hel_2 - old_pKa_hel_2) < tolerance):
-                break
-                
-        energy_sum += G_hel - G_rc
-        
-    return energy_sum
-=======
         # get the amino acids governing the staple motif
         N_prime_AA = self.pept[i - 1]
         Ncap_AA = helix[0]
@@ -849,7 +689,6 @@
             non_contributing += 1
         if has_ccap:
             non_contributing += 1
->>>>>>> 585127f5
 
         # Calculate H-bond energy for remaining residues
         energy = -0.895 * max((j - non_contributing), 0)
